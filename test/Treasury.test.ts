--- conflicted
+++ resolved
@@ -275,16 +275,11 @@
 
     it("should funded to boardroom when contract's seigniorage budget exceeds depletion floor", async () => {
       await cash.connect(operator).mint(operator.address, ETH.mul(1000));
-<<<<<<< HEAD
+      await share.connect(operator).mint(ant.address, ETH);        
+
       for await (const contract of [cash, bond, share, oracle, boardroom]) {
         await contract.connect(operator).transferOperator(treasury.address);
       }
-=======
-      await share.connect(operator).mint(ant.address, ETH);        
-      await cash.connect(operator).transferOperator(treasury.address);
-      await bond.connect(operator).transferOperator(treasury.address);
-      await boardroom.connect(operator).transferOperator(treasury.address);
->>>>>>> 7f51fdc9
 
       await swapToken(provider, router, ant, swapAmount, dai, cash);
       await advanceTimeAndBlock(provider, allocationDelay);
